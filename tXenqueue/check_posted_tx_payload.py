# This code adapted by RJH Sept 2018 from door43-enqueue-job
#       and from tx-manager/client_webhook/ClientWebhookHandler

from typing import Dict, Tuple, Any
from os import getenv

<<<<<<< HEAD
=======

>>>>>>> 2a5cb08f
# NOTE: The following are currently only used to log warnings -- they are not strictly enforced here
COMPULSORY_FIELDNAMES = 'job_id', \
                'resource_type', 'input_format', 'output_format', 'source', 'repo_name', 'repo_owner', 'repo_ref', \
                'repo_data_url', 'dcs_domain'
OPTIONAL_FIELDNAMES = 'user_token', \
                'callback', 'identifier', 'options', 'door43_webhook_received_at'
ALL_FIELDNAMES = COMPULSORY_FIELDNAMES + OPTIONAL_FIELDNAMES
OPTION_SUBFIELDNAMES = 'columns', 'css', 'language', 'line_spacing', \
                        'page_margins', 'page_size', 'toc_levels'

KNOWN_RESOURCE_SUBJECTS = ('Generic_Markdown',
            'Greek_Lexicon', 'Hebrew-Aramaic_Lexicon',
            # and 14 from https://api.door43.org/v3/subjects (last checked Mar 2020)
            'Bible', 'Aligned_Bible', 'Greek_New_Testament', 'Hebrew_Old_Testament',
            'Translation_Academy', 'Translation_Questions', 'Translation_Words',
            'Translation_Notes', 'TSV_Translation_Notes',
            'Open_Bible_Stories', 'OBS_Study_Notes', 'OBS_Study_Questions',
                                'OBS_Translation_Notes', 'OBS_Translation_Questions',
            )
            # A similar table also exists in door43-job-handler:webhook.py
KNOWN_INPUT_FORMATS = 'md', 'usfm', 'txt', 'tsv',
KNOWN_OUTPUT_FORMATS = 'docx', 'html', 'pdf',


# Get the redis URL from the environment, otherwise use a local test instance
redis_hostname = getenv('REDIS_HOSTNAME', 'redis')
# Use this to detect test mode (coz logs will go into a separate AWS CloudWatch stream)
debug_mode_flag = getenv('DEBUG_MODE', False)


def check_posted_tx_payload(request, logger) -> Tuple[bool, Dict[str,Any]]:
    """
    Accepts POSTed conversion request.
        Parameter is a rq request object

    Returns a 2-tuple:
        True or False if payload checks out
        The payload that was checked or error dict
    """
    logger.debug("check_posted_tx_payload()")

    # Bail if this is not a POST with a payload
    if not request.data:
        logger.error("Received request but no payload found")
        return False, {'error': 'No payload found. You must submit a POST request'}

    # Get the json payload and check it
    payload_json = request.get_json()
    logger.info(f"tX payload is {payload_json}")

    # Check for a test ping from Nagios
    if 'User-Agent' in request.headers and 'nagios-plugins' in request.headers['User-Agent'] \
    and not payload_json:
        return False, {'error': "This appears to be a Nagios ping for service availability testing."}

    # Warn on existence of unknown fieldnames (just makes interface debugging easier)
    for some_fieldname in payload_json:
        if some_fieldname not in ALL_FIELDNAMES:
            logger.warning(f'Unexpected {some_fieldname} field in tX payload')

    # Issue errors for non-existence of compulsory fieldnames and abort
    error_list = []
    for compulsory_fieldname in COMPULSORY_FIELDNAMES:
        if compulsory_fieldname not in payload_json:
            logger.error(f'Missing {compulsory_fieldname} in tX payload')
            error_list.append(f'Missing {compulsory_fieldname}')
        elif not payload_json[compulsory_fieldname]:
            logger.error(f'Empty {compulsory_fieldname} field in tX payload')
            error_list.append(f'Empty {compulsory_fieldname} field')
    if error_list:
        return False, {'error': ', '.join(error_list)}

    # NOTE: We only treat unknown values as warnings -- the job handler has the authoritative list
    if payload_json['resource_type'] not in KNOWN_RESOURCE_SUBJECTS:
        logger.warning(f"Unknown '{payload_json['resource_type']}' resource type in tX payload")
    if payload_json['input_format'] not in KNOWN_INPUT_FORMATS:
        logger.warning(f"Unknown '{payload_json['input_format']}' input format in tX payload")
    if payload_json['output_format'] not in KNOWN_OUTPUT_FORMATS:
        logger.warning(f"Unknown '{payload_json['output_format']}' output format in tX payload")

    if 'options' in payload_json:
        for some_option_fieldname in payload_json['options']:
            if some_option_fieldname not in OPTION_SUBFIELDNAMES:
                logger.warning(f'Unexpected {some_option_fieldname} option field in tX payload')

    if 'user_token' in payload_json: # now optional
        # Check the DCS user token
        if len(payload_json['user_token']) != 40:
<<<<<<< HEAD
            logger.error(f"Invalid DCS user token '{payload_json['user_token']}' in tX payload")
            return False, {'error': f"Invalid DCS user token '{payload_json['user_token']}'"}
        user = get_dcs_user(payload_json['user_token'])
        logger.info(f"Found DCS user: {user}")
        if not user:
            logger.error(f"Unknown DCS user token '{payload_json['user_token']}' in tX payload")
            return False, {'error': f"Unknown DCS user token '{payload_json['user_token']}'"}
=======
            logger.error(f"Invalid Gitea user token '{payload_json['user_token']}' in tX payload")
            return False, {'error': f"Invalid Gitea user token '{payload_json['user_token']}'"}
        # user = get_dcs_user(payload_json['user_token'])
        # logger.info(f"Found Gitea user: {user}")
        # if not user:
        #     logger.error(f"Unknown Gitea user token '{payload_json['user_token']}' in tX payload")
        #     return False, {'error': f"Unknown Gitea user token '{payload_json['user_token']}'"}
>>>>>>> 2a5cb08f
    else: # no Gitea user token
        # Check the source of the request -- must be door43.org
        # print("Request headers:", request.headers)
        # if 'Host' in request.headers \
        if request.headers['Host'] == 'door43.org' \
        or request.headers['Host'].endswith('.door43.org'):
            logger.info(f"Accepted request from {request.headers['Host']}")
        elif debug_mode_flag \
        and request.headers['Host'] in ['127.0.0.1:80', 'tx-enqueue-job_proxy_1:80', 'txproxy:80']:
            logger.info(f"Accepted DEBUG request from {request.headers['Host']}")
        else:
            logger.error(f"No Gitea user token; rejected request from {request.headers['Host']}")
            return False, {'error': f"Missing Gitea user token in '{payload_json}'"}

    logger.info(f"tX payload for {payload_json['input_format']}➞{payload_json['output_format']} seems ok")
    return True, payload_json
# end of check_posted_tx_payload<|MERGE_RESOLUTION|>--- conflicted
+++ resolved
@@ -4,10 +4,7 @@
 from typing import Dict, Tuple, Any
 from os import getenv
 
-<<<<<<< HEAD
-=======
 
->>>>>>> 2a5cb08f
 # NOTE: The following are currently only used to log warnings -- they are not strictly enforced here
 COMPULSORY_FIELDNAMES = 'job_id', \
                 'resource_type', 'input_format', 'output_format', 'source', 'repo_name', 'repo_owner', 'repo_ref', \
@@ -96,7 +93,6 @@
     if 'user_token' in payload_json: # now optional
         # Check the DCS user token
         if len(payload_json['user_token']) != 40:
-<<<<<<< HEAD
             logger.error(f"Invalid DCS user token '{payload_json['user_token']}' in tX payload")
             return False, {'error': f"Invalid DCS user token '{payload_json['user_token']}'"}
         user = get_dcs_user(payload_json['user_token'])
@@ -104,15 +100,6 @@
         if not user:
             logger.error(f"Unknown DCS user token '{payload_json['user_token']}' in tX payload")
             return False, {'error': f"Unknown DCS user token '{payload_json['user_token']}'"}
-=======
-            logger.error(f"Invalid Gitea user token '{payload_json['user_token']}' in tX payload")
-            return False, {'error': f"Invalid Gitea user token '{payload_json['user_token']}'"}
-        # user = get_dcs_user(payload_json['user_token'])
-        # logger.info(f"Found Gitea user: {user}")
-        # if not user:
-        #     logger.error(f"Unknown Gitea user token '{payload_json['user_token']}' in tX payload")
-        #     return False, {'error': f"Unknown Gitea user token '{payload_json['user_token']}'"}
->>>>>>> 2a5cb08f
     else: # no Gitea user token
         # Check the source of the request -- must be door43.org
         # print("Request headers:", request.headers)
